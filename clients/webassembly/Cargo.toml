[package]
build = "build.rs"
name = "nym-client-wasm"
authors = ["Dave Hrycyszyn <futurechimp@users.noreply.github.com>", "Jedrzej Stuczynski <andrew@nymtech.net>"]
<<<<<<< HEAD
version = "0.8.0"
=======
version = "0.8.1"
>>>>>>> d05b313a
edition = "2018"
keywords = ["nym", "sphinx", "wasm", "webassembly", "privacy", "client"]
license = "Apache-2.0"
repository = "https://github.com/nymtech/nym"
description = "A webassembly client which can be used to interact with the the Nym privacy platform. Wasm is used for Sphinx packet generation."

[lib]
crate-type = ["cdylib", "rlib"]

[features]
default = ["console_error_panic_hook"]
offline-test = []

[dependencies]
futures = "0.3"
serde = { version = "1.0", features = ["derive"] }
wasm-bindgen = { version = "0.2", features = ["serde-serialize"]  }
wasm-bindgen-futures = "0.4"
js-sys = "0.3"
rand = { version = "0.7.3", features = ["wasm-bindgen"] }

# internal
crypto = { path = "../../common/crypto" }
nymsphinx = { path = "../../common/nymsphinx" }
topology = { path = "../../common/topology" }
directory-client = { path = "../../common/client-libs/directory-client" }
gateway-client = { path = "../../common/client-libs/gateway-client" }
wasm-utils = { path = "../../common/wasm-utils" }

# The `console_error_panic_hook` crate provides better debugging of panics by
# logging them with `console.error`. This is great for development, but requires
# all the `std::fmt` and `std::panicking` infrastructure, so isn't great for
# code size when deploying.
console_error_panic_hook = { version = "0.1", optional = true }

# `wee_alloc` is a tiny allocator for wasm that is only ~1K in code size
# compared to the default allocator's ~10K. It is slower than the default
# allocator, however.
#
# Unfortunately, `wee_alloc` requires nightly Rust when targeting wasm for now.
wee_alloc = { version = "0.4", optional = true }

[build-dependencies]
built = "0.4.3"

[dev-dependencies]
wasm-bindgen-test = "0.2"

[package.metadata.wasm-pack.profile.release]
# this needs to be disabled until https://github.com/rustwasm/wasm-pack/issues/886 is resolved
wasm-opt = ["-Oz", "--enable-mutable-globals"]

<|MERGE_RESOLUTION|>--- conflicted
+++ resolved
@@ -2,11 +2,7 @@
 build = "build.rs"
 name = "nym-client-wasm"
 authors = ["Dave Hrycyszyn <futurechimp@users.noreply.github.com>", "Jedrzej Stuczynski <andrew@nymtech.net>"]
-<<<<<<< HEAD
-version = "0.8.0"
-=======
 version = "0.8.1"
->>>>>>> d05b313a
 edition = "2018"
 keywords = ["nym", "sphinx", "wasm", "webassembly", "privacy", "client"]
 license = "Apache-2.0"
