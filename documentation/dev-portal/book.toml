--- conflicted
+++ resolved
@@ -48,14 +48,9 @@
 # https://gitlab.com/tglman/mdbook-variables/
 [preprocessor.variables.variables]
 minimum_rust_version = "1.66"
-<<<<<<< HEAD
-# TODO remove this in place of develop in next release
+# vars for links: TODO think on how to streamline updating
 platform_release_version = "v1.1.27"
-=======
-# vars for links: TODO think on how to streamline updating
-platform_release_version = "v1.1.25"
 wallet_release_version = "v1.2.7"
->>>>>>> be88a9b2
 
 [preprocessor.last-changed]
 command = "mdbook-last-changed"
