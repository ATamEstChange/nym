import * as React from 'react';
import { PaletteMode } from '@mui/material';
import {
  ApiState,
  BlockResponse,
  CountryDataResponse,
  DirectoryService,
  GatewayResponse,
  MixNodeResponse,
  MixnodeStatus,
  SummaryOverviewResponse,
  ValidatorsResponse,
  Environment,
} from '../typeDefs/explorer-api';
import { EnumFilterKey } from '../typeDefs/filters';
import { Api, getEnvironment } from '../api';
import { NavOptionType, originalNavOptions } from './nav';

interface StateData {
  summaryOverview?: ApiState<SummaryOverviewResponse>;
  block?: ApiState<BlockResponse>;
  countryData?: ApiState<CountryDataResponse>;
  gateways?: ApiState<GatewayResponse>;
  globalError?: string | undefined;
  mixnodes?: ApiState<MixNodeResponse>;
  mode: PaletteMode;
  navState: NavOptionType[];
  validators?: ApiState<ValidatorsResponse>;
<<<<<<< HEAD
  environment?: Environment;
=======
  serviceProviders?: ApiState<DirectoryService>;
>>>>>>> 3b978443
}

interface StateApi {
  fetchMixnodes: (status?: MixnodeStatus) => Promise<MixNodeResponse | undefined>;
  filterMixnodes: (filters: any, status: any) => void;
  toggleMode: () => void;
  updateNavState: (id: number) => void;
}

type State = StateData & StateApi;

export const MainContext = React.createContext<State>({
  mode: 'dark',
  updateNavState: () => null,
  navState: originalNavOptions,
  toggleMode: () => undefined,
  filterMixnodes: () => null,
  fetchMixnodes: () => Promise.resolve(undefined),
});

export const useMainContext = (): React.ContextType<typeof MainContext> => React.useContext<State>(MainContext);

<<<<<<< HEAD
export const MainContextProvider: React.FC = ({ children }) => {
  // network explorer environment
  const [environment, setEnvironment] = React.useState<Environment>('mainnet');

=======
export const MainContextProvider: FCWithChildren = ({ children }) => {
>>>>>>> 3b978443
  // light/dark mode
  const [mode, setMode] = React.useState<PaletteMode>('dark');

  // nav state
  const [navState, updateNav] = React.useState<NavOptionType[]>(originalNavOptions);

  // global / banner error messaging
  const [globalError] = React.useState<string>();

  // various APIs for Overview page
  const [summaryOverview, setSummaryOverview] = React.useState<ApiState<SummaryOverviewResponse>>();
  const [mixnodes, setMixnodes] = React.useState<ApiState<MixNodeResponse>>();
  const [gateways, setGateways] = React.useState<ApiState<GatewayResponse>>();
  const [validators, setValidators] = React.useState<ApiState<ValidatorsResponse>>();
  const [block, setBlock] = React.useState<ApiState<BlockResponse>>();
  const [countryData, setCountryData] = React.useState<ApiState<CountryDataResponse>>();
  const [serviceProviders, setServiceProviders] = React.useState<ApiState<DirectoryService>>();

  const toggleMode = () => setMode((m) => (m !== 'light' ? 'light' : 'dark'));

  const fetchOverviewSummary = async () => {
    try {
      const data = await Api.fetchOverviewSummary();
      setSummaryOverview({ data, isLoading: false });
    } catch (error) {
      setSummaryOverview({
        error: error instanceof Error ? error : new Error('Overview summary api fail'),
        isLoading: false,
      });
    }
  };

  const fetchMixnodes = async (status?: MixnodeStatus) => {
    let data;
    setMixnodes((d) => ({ ...d, isLoading: true }));
    try {
      data = status ? await Api.fetchMixnodesActiveSetByStatus(status) : await Api.fetchMixnodes();
      setMixnodes({ data, isLoading: false });
    } catch (error) {
      setMixnodes({
        error: error instanceof Error ? error : new Error('Mixnode api fail'),
        isLoading: false,
      });
    }
    return data;
  };

  const filterMixnodes = async (filters: { [key in EnumFilterKey]: number[] }, status?: MixnodeStatus) => {
    setMixnodes((d) => ({ ...d, isLoading: true }));
    const mxns = status ? await Api.fetchMixnodesActiveSetByStatus(status) : await Api.fetchMixnodes();

    const filtered = mxns?.filter(
      (m) =>
        +m.profit_margin_percent >= filters.profitMargin[0] / 100 &&
        +m.profit_margin_percent <= filters.profitMargin[1] / 100 &&
        m.stake_saturation >= filters.stakeSaturation[0] &&
        m.stake_saturation <= filters.stakeSaturation[1] &&
        m.avg_uptime >= filters.routingScore[0] &&
        m.avg_uptime <= filters.routingScore[1],
    );

    setMixnodes({ data: filtered, isLoading: false });
  };

  const fetchGateways = async () => {
    setGateways((d) => ({ ...d, isLoading: true }));
    try {
      const data = await Api.fetchGateways();
      setGateways({ data, isLoading: false });
    } catch (error) {
      setGateways({
        error: error instanceof Error ? error : new Error('Gateways api fail'),
        isLoading: false,
      });
    }
  };
  const fetchValidators = async () => {
    try {
      const data = await Api.fetchValidators();
      setValidators({ data, isLoading: false });
    } catch (error) {
      setValidators({
        error: error instanceof Error ? error : new Error('Validators api fail'),
        isLoading: false,
      });
    }
  };
  const fetchBlock = async () => {
    try {
      const data = await Api.fetchBlock();
      setBlock({ data, isLoading: false });
    } catch (error) {
      setBlock({
        error: error instanceof Error ? error : new Error('Block api fail'),
        isLoading: false,
      });
    }
  };
  const fetchCountryData = async () => {
    setCountryData({ data: undefined, isLoading: true });
    try {
      const res = await Api.fetchCountryData();
      setCountryData({ data: res, isLoading: false });
    } catch (error) {
      setCountryData({
        error: error instanceof Error ? error : new Error('Country Data api fail'),
        isLoading: false,
      });
    }
  };

  const fetchServiceProviders = async () => {
    setServiceProviders({ data: undefined, isLoading: true });
    try {
      const [res] = await Api.fetchServiceProviders();
      setServiceProviders({ data: res, isLoading: false });
    } catch (error) {
      setServiceProviders({
        error: error instanceof Error ? error : new Error('Service provider api fail'),
        isLoading: false,
      });
    }
  };

  const updateNavState = (id: number) => {
    const updated = navState.map((option) => ({
      ...option,
      isActive: option.id === id,
    }));
    updateNav(updated);
  };

  React.useEffect(() => {
<<<<<<< HEAD
    Promise.all([fetchOverviewSummary(), fetchGateways(), fetchValidators(), fetchBlock(), fetchCountryData()]);
    setEnvironment(getEnvironment());
=======
    Promise.all([
      fetchOverviewSummary(),
      fetchGateways(),
      fetchValidators(),
      fetchBlock(),
      fetchCountryData(),
      fetchServiceProviders(),
    ]);
>>>>>>> 3b978443
  }, []);

  const state = React.useMemo<State>(
    () => ({
      environment,
      block,
      countryData,
      fetchMixnodes,
      filterMixnodes,
      gateways,
      globalError,
      mixnodes,
      mode,
      navState,
      summaryOverview,
      toggleMode,
      updateNavState,
      validators,
      serviceProviders,
    }),
<<<<<<< HEAD
    [environment, block, countryData, gateways, globalError, mixnodes, mode, navState, summaryOverview, validators],
=======
    [
      block,
      countryData,
      gateways,
      globalError,
      mixnodes,
      mode,
      navState,
      summaryOverview,
      validators,
      serviceProviders,
    ],
>>>>>>> 3b978443
  );

  return <MainContext.Provider value={state}>{children}</MainContext.Provider>;
};<|MERGE_RESOLUTION|>--- conflicted
+++ resolved
@@ -26,11 +26,8 @@
   mode: PaletteMode;
   navState: NavOptionType[];
   validators?: ApiState<ValidatorsResponse>;
-<<<<<<< HEAD
   environment?: Environment;
-=======
   serviceProviders?: ApiState<DirectoryService>;
->>>>>>> 3b978443
 }
 
 interface StateApi {
@@ -53,14 +50,10 @@
 
 export const useMainContext = (): React.ContextType<typeof MainContext> => React.useContext<State>(MainContext);
 
-<<<<<<< HEAD
-export const MainContextProvider: React.FC = ({ children }) => {
+export const MainContextProvider: FCWithChildren = ({ children }) => {
   // network explorer environment
   const [environment, setEnvironment] = React.useState<Environment>('mainnet');
 
-=======
-export const MainContextProvider: FCWithChildren = ({ children }) => {
->>>>>>> 3b978443
   // light/dark mode
   const [mode, setMode] = React.useState<PaletteMode>('dark');
 
@@ -194,10 +187,6 @@
   };
 
   React.useEffect(() => {
-<<<<<<< HEAD
-    Promise.all([fetchOverviewSummary(), fetchGateways(), fetchValidators(), fetchBlock(), fetchCountryData()]);
-    setEnvironment(getEnvironment());
-=======
     Promise.all([
       fetchOverviewSummary(),
       fetchGateways(),
@@ -206,7 +195,7 @@
       fetchCountryData(),
       fetchServiceProviders(),
     ]);
->>>>>>> 3b978443
+    setEnvironment(getEnvironment());
   }, []);
 
   const state = React.useMemo<State>(
@@ -227,10 +216,8 @@
       validators,
       serviceProviders,
     }),
-<<<<<<< HEAD
-    [environment, block, countryData, gateways, globalError, mixnodes, mode, navState, summaryOverview, validators],
-=======
     [
+      environment,
       block,
       countryData,
       gateways,
@@ -242,7 +229,6 @@
       validators,
       serviceProviders,
     ],
->>>>>>> 3b978443
   );
 
   return <MainContext.Provider value={state}>{children}</MainContext.Provider>;
