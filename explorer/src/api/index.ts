--- conflicted
+++ resolved
@@ -28,13 +28,10 @@
   StatusResponse,
   SummaryOverviewResponse,
   ValidatorsResponse,
-<<<<<<< HEAD
   Environment,
-=======
   GatewayBondAnnotated,
   GatewayBond,
   DirectoryService,
->>>>>>> 3b978443
 } from '../typeDefs/explorer-api';
 
 function getFromCache(key: string) {
@@ -155,14 +152,6 @@
 
   static fetchUptimeStoryById = async (id: string): Promise<UptimeStoryResponse> =>
     (await fetch(`${UPTIME_STORY_API}/${id}/history`)).json();
-<<<<<<< HEAD
-}
-
-export const getEnvironment = (): Environment => {
-  const matchEnv = (env: Environment) => API_BASE_URL?.toLocaleLowerCase().includes(env) && env;
-  return matchEnv('sandbox') || matchEnv('qa') || 'mainnet';
-};
-=======
 
   static fetchServiceProviders = async (): Promise<DirectoryService[]> => {
     const res = await fetch(SERVICE_PROVIDERS);
@@ -170,4 +159,8 @@
     return json;
   };
 }
->>>>>>> 3b978443
+
+export const getEnvironment = (): Environment => {
+  const matchEnv = (env: Environment) => API_BASE_URL?.toLocaleLowerCase().includes(env) && env;
+  return matchEnv('sandbox') || matchEnv('qa') || 'mainnet';
+};