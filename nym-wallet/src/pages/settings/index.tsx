<<<<<<< HEAD
import React, { useContext, useState } from 'react'
import { Alert, Box, Dialog } from '@mui/material'
import { SettingsOutlined } from '@mui/icons-material'
=======
import React, { useContext, useEffect, useState } from 'react'
import { Alert, Box, Dialog } from '@mui/material'
>>>>>>> be4708cc
import { NymCard } from '../../components'
import { ClientContext } from '../../context/main'
import { Tabs } from './tabs'
import { Profile } from './profile'
import { SystemVariables } from './system-variables'
import { NodeStats } from './node-stats'
import { Overview } from './overview'
<<<<<<< HEAD
import { useSettingsState } from './useSettingsState'
import { NodeStatus } from '../../components/NodeStatus'
=======
import { getMixnodeBondDetails } from '../../requests'
import { TMixnodeBondDetails } from '../../types'
import { Node } from '../../svg-icons/node'
>>>>>>> be4708cc

const tabs = ['Profile', 'System variables', 'Node stats']

export const Settings = () => {
  const [selectedTab, setSelectedTab] = useState(0)

  const { mixnodeDetails, showSettings, handleShowSettings, getBondDetails } = useContext(ClientContext)
  const { status, saturation, rewardEstimation } = useSettingsState(showSettings)

  const handleTabChange = (_: React.SyntheticEvent, newTab: number) => setSelectedTab(newTab)

  return showSettings ? (
    <Dialog open={true} onClose={handleShowSettings} maxWidth="md" fullWidth>
      <NymCard
        title={
          <Box display="flex" alignItems="center">
<<<<<<< HEAD
            <SettingsOutlined sx={{ mr: 1 }} />
            Node Settings
=======
            <Node sx={{ mr: 1 }} />
            <div>Settings</div>
>>>>>>> be4708cc
          </Box>
        }
        Action={<NodeStatus status={status} />}
        noPadding
      >
        <>
          <Tabs tabs={tabs} selectedTab={selectedTab} onChange={handleTabChange} disabled={!mixnodeDetails} />
          <Overview details={mixnodeDetails} />
          {!mixnodeDetails && (
            <Alert severity="info" sx={{ m: 4 }}>
              You don't currently have a node running
            </Alert>
          )}
          {selectedTab === 0 && mixnodeDetails && <Profile />}
          {selectedTab === 1 && mixnodeDetails && (
            <SystemVariables
              mixnodeDetails={mixnodeDetails.mix_node}
              saturation={saturation}
              rewardEstimation={rewardEstimation}
              onUpdate={getBondDetails}
            />
          )}
          {selectedTab === 2 && mixnodeDetails && <NodeStats mixnodeId={mixnodeDetails.mix_node.identity_key} />}
        </>
      </NymCard>
    </Dialog>
  ) : null
}<|MERGE_RESOLUTION|>--- conflicted
+++ resolved
@@ -1,26 +1,14 @@
-<<<<<<< HEAD
-import React, { useContext, useState } from 'react'
-import { Alert, Box, Dialog } from '@mui/material'
-import { SettingsOutlined } from '@mui/icons-material'
-=======
 import React, { useContext, useEffect, useState } from 'react'
 import { Alert, Box, Dialog } from '@mui/material'
->>>>>>> be4708cc
 import { NymCard } from '../../components'
 import { ClientContext } from '../../context/main'
 import { Tabs } from './tabs'
 import { Profile } from './profile'
 import { SystemVariables } from './system-variables'
 import { NodeStats } from './node-stats'
-import { Overview } from './overview'
-<<<<<<< HEAD
 import { useSettingsState } from './useSettingsState'
 import { NodeStatus } from '../../components/NodeStatus'
-=======
-import { getMixnodeBondDetails } from '../../requests'
-import { TMixnodeBondDetails } from '../../types'
-import { Node } from '../../svg-icons/node'
->>>>>>> be4708cc
+import { Node as NodeIcon } from '../../svg-icons/node'
 
 const tabs = ['Profile', 'System variables', 'Node stats']
 
@@ -37,13 +25,8 @@
       <NymCard
         title={
           <Box display="flex" alignItems="center">
-<<<<<<< HEAD
-            <SettingsOutlined sx={{ mr: 1 }} />
+            <NodeIcon sx={{ mr: 1 }} />
             Node Settings
-=======
-            <Node sx={{ mr: 1 }} />
-            <div>Settings</div>
->>>>>>> be4708cc
           </Box>
         }
         Action={<NodeStatus status={status} />}
@@ -51,7 +34,6 @@
       >
         <>
           <Tabs tabs={tabs} selectedTab={selectedTab} onChange={handleTabChange} disabled={!mixnodeDetails} />
-          <Overview details={mixnodeDetails} />
           {!mixnodeDetails && (
             <Alert severity="info" sx={{ m: 4 }}>
               You don't currently have a node running
