import React, { useContext } from 'react';
import { NymCard } from '../../components';
import { ApiList } from './ApiList';

<<<<<<< HEAD
import { ADMIN_ADDRESS, AppContext } from '../../context/main';

export const InternalDocs = () => {
  const { clientDetails } = useContext(AppContext);
  if (clientDetails?.client_address === ADMIN_ADDRESS) {
    return (
      <NymCard title="Docs" subheader="Internal API docs">
        <ApiList />
      </NymCard>
    );
=======
import { ClientContext } from '../../context/main';

export const InternalDocs = () => {
  const { isAdminAddress } = useContext(ClientContext);

  if (!isAdminAddress) {
    return null;
>>>>>>> be92171f
  }

  return (
    <NymCard title="Docs" subheader="Internal API docs">
      <ApiList />
    </NymCard>
  );
};<|MERGE_RESOLUTION|>--- conflicted
+++ resolved
@@ -2,26 +2,13 @@
 import { NymCard } from '../../components';
 import { ApiList } from './ApiList';
 
-<<<<<<< HEAD
-import { ADMIN_ADDRESS, AppContext } from '../../context/main';
+import { AppContext } from '../../context/main';
 
 export const InternalDocs = () => {
-  const { clientDetails } = useContext(AppContext);
-  if (clientDetails?.client_address === ADMIN_ADDRESS) {
-    return (
-      <NymCard title="Docs" subheader="Internal API docs">
-        <ApiList />
-      </NymCard>
-    );
-=======
-import { ClientContext } from '../../context/main';
-
-export const InternalDocs = () => {
-  const { isAdminAddress } = useContext(ClientContext);
+  const { isAdminAddress } = useContext(AppContext);
 
   if (!isAdminAddress) {
     return null;
->>>>>>> be92171f
   }
 
   return (
