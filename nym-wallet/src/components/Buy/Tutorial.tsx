import React, { useState } from 'react';
import { Button, Stack, Typography, Grid, useMediaQuery, useTheme } from '@mui/material';
<<<<<<< HEAD
import { Tune as TuneIcon, BorderColor as BorderColorIcon } from '@mui/icons-material';
import { CoinMark } from '@nymproject/react/coins/CoinMark';
import { NymCard } from '../NymCard';
=======
import { Tune as TuneIcon, BorderColor as BorderColorIcon, Paid as PaidIcon } from '@mui/icons-material';
import { NymCard, ClientAddress } from '../../components';
>>>>>>> 776d27a8
import { SignMessageModal } from './SignMessageModal';
import { PoweredByBity } from 'src/svg-icons';

// TODO retrieve this value from env
const EXCHANGE_URL = 'https://buy.nymtech.net';

const borderColor = 'rgba(141, 147, 153, 0.2)';

const TutorialStep = ({
  step,
  title,
  text,
  icon,
  borderRight,
  borderBottom,
}: {
  step: number;
  title: string;
  text: React.ReactNode;
  icon: React.ReactNode;
  borderRight?: boolean;
  borderBottom?: boolean;
}) => (
  <Grid
    item
    md={4}
    p={3}
    sx={{
      borderRight: borderRight ? `1px solid ${borderColor}` : null,
      borderBottom: borderBottom ? `1px solid ${borderColor}` : null,
    }}
  >
    <Stack gap={2}>
      <Stack direction="row" gap={1} alignItems="center">
        {icon}
        <Typography fontWeight={600} fontSize="12px">
          {`STEP ${step}`}
        </Typography>
      </Stack>
      <Typography fontWeight={600} variant="h6">
        {title}
      </Typography>
      {text}
    </Stack>
  </Grid>
);

export const Tutorial = () => {
  const [showSignModal, setShowSignModal] = useState(false);
  const theme = useTheme();
  const showBorder = useMediaQuery(theme.breakpoints.up('md'));

  return (
<<<<<<< HEAD
    <NymCard borderless title="Buy NYM with BTC without KYC" sx={{ mt: 4 }}>
      <Typography mb={2} fontSize={14}>
=======
    <NymCard borderless title="Buy NYM with BTC without KYC" sx={{ mt: 4 }} Action={<ClientAddress withCopy />}>
      <Typography mb={2}>
>>>>>>> 776d27a8
        Follow below 3 steps to quickly and easily buy NYM tokens. You can purchase up to 1000 Swiss Francs per day
        without KYC.
      </Typography>
      {showSignModal && <SignMessageModal onClose={() => setShowSignModal(false)} />}
      <Grid
        container
        spacing={3}
        m={0}
        mt={3}
        width={1}
        flexWrap="nowrap"
        sx={{
          border: `1px solid ${borderColor}`,
          borderRadius: '8px',
        }}
      >
        <TutorialStep
          step={1}
          title="Define purchase details"
          icon={<TuneIcon fontSize="small" />}
          text={
            <Typography fontSize={14} lineHeight="24px" sx={{ color: (t) => t.palette.nym.text.muted }}>
              Click on{' '}
              <Typography display="inline" fontWeight={600} fontSize={14} lineHeight="24px">
                Buy NYM
              </Typography>{' '}
              button and follow the steps in the browser window that opens. You will be asked for purchase details i.e.
              amount, wallet address, etc.
            </Typography>
          }
          borderRight={showBorder}
          borderBottom={!showBorder}
        />
        <TutorialStep
          step={2}
          title="Sign message"
          icon={<BorderColorIcon fontSize="small" />}
          text={
            <Typography fontSize={14} lineHeight="24px" sx={{ color: (t) => t.palette.nym.text.muted }}>
              When asked for signature, copy the message and sign it using{' '}
              <Typography display="inline" fontWeight={600} fontSize={14} lineHeight="24px">
                Sign message
              </Typography>{' '}
              button below. Then copy and paste your signature back in the browser window.
            </Typography>
          }
          borderRight={showBorder}
          borderBottom={!showBorder}
        />
        <TutorialStep
          step={3}
          title="Send tx and receive NYM"
          icon={<CoinMark width={20} height={20} />}
          text={
            <Typography fontSize={14} lineHeight="24px" sx={{ color: (t) => t.palette.nym.text.muted }}>
              {`Send the defined BTC amount to Bity's address that's given to you. As soon as your BTC tx has 4 confirmations, Bity will send the purchased NYM tokens to your wallet.`}
            </Typography>
          }
        />
      </Grid>
<<<<<<< HEAD
      <Stack direction="row" gap={2} justifyContent="flex-end" mt={5}>
        <Button variant="outlined" size="large" onClick={() => setShowSignModal(true)}>
          Sign message
        </Button>
        <Button variant="contained" size="large" sx={{ width: '148px' }} href={EXCHANGE_URL} target="_blank">
          Buy NYM
        </Button>
=======
      <Stack direction="row" justifyContent="space-between" alignItems="flex-end" mt={5}>
        <PoweredByBity sx={{ width: 126, height: 16 }} color="secondary" />
        <Stack direction="row" gap={2} justifyContent="flex-end">
          <Button variant="outlined" size="large" onClick={() => setShowSignModal(true)}>
            Sign message
          </Button>
          <Button variant="contained" size="large" href={EXCHANGE_URL} target="_blank">
            Buy NYM
          </Button>
        </Stack>
>>>>>>> 776d27a8
      </Stack>
    </NymCard>
  );
};<|MERGE_RESOLUTION|>--- conflicted
+++ resolved
@@ -1,13 +1,8 @@
 import React, { useState } from 'react';
 import { Button, Stack, Typography, Grid, useMediaQuery, useTheme } from '@mui/material';
-<<<<<<< HEAD
-import { Tune as TuneIcon, BorderColor as BorderColorIcon } from '@mui/icons-material';
+import { Tune as TuneIcon, BorderColor as BorderColorIcon, Paid as PaidIcon } from '@mui/icons-material';
 import { CoinMark } from '@nymproject/react/coins/CoinMark';
-import { NymCard } from '../NymCard';
-=======
-import { Tune as TuneIcon, BorderColor as BorderColorIcon, Paid as PaidIcon } from '@mui/icons-material';
 import { NymCard, ClientAddress } from '../../components';
->>>>>>> 776d27a8
 import { SignMessageModal } from './SignMessageModal';
 import { PoweredByBity } from 'src/svg-icons';
 
@@ -61,13 +56,8 @@
   const showBorder = useMediaQuery(theme.breakpoints.up('md'));
 
   return (
-<<<<<<< HEAD
-    <NymCard borderless title="Buy NYM with BTC without KYC" sx={{ mt: 4 }}>
+    <NymCard borderless title="Buy NYM with BTC without KYC" sx={{ mt: 4 }} Action={<ClientAddress withCopy />}>
       <Typography mb={2} fontSize={14}>
-=======
-    <NymCard borderless title="Buy NYM with BTC without KYC" sx={{ mt: 4 }} Action={<ClientAddress withCopy />}>
-      <Typography mb={2}>
->>>>>>> 776d27a8
         Follow below 3 steps to quickly and easily buy NYM tokens. You can purchase up to 1000 Swiss Francs per day
         without KYC.
       </Typography>
@@ -128,15 +118,6 @@
           }
         />
       </Grid>
-<<<<<<< HEAD
-      <Stack direction="row" gap={2} justifyContent="flex-end" mt={5}>
-        <Button variant="outlined" size="large" onClick={() => setShowSignModal(true)}>
-          Sign message
-        </Button>
-        <Button variant="contained" size="large" sx={{ width: '148px' }} href={EXCHANGE_URL} target="_blank">
-          Buy NYM
-        </Button>
-=======
       <Stack direction="row" justifyContent="space-between" alignItems="flex-end" mt={5}>
         <PoweredByBity sx={{ width: 126, height: 16 }} color="secondary" />
         <Stack direction="row" gap={2} justifyContent="flex-end">
@@ -147,7 +128,6 @@
             Buy NYM
           </Button>
         </Stack>
->>>>>>> 776d27a8
       </Stack>
     </NymCard>
   );
