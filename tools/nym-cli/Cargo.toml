--- conflicted
+++ resolved
@@ -1,10 +1,6 @@
 [package]
 name = "nym-cli"
-<<<<<<< HEAD
-version = "1.1.28"
-=======
 version = "1.1.29"
->>>>>>> 5bd42951
 authors.workspace = true
 edition = "2021"
 
