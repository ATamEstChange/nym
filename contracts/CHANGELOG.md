--- conflicted
+++ resolved
@@ -2,14 +2,7 @@
 
 ## Unreleased
 
-<<<<<<< HEAD
-## [v1.1.5] (2023-03-21)
-
-- Fix contracts and nym-api audit findings ([#3026])
-
-[#3026]: https://github.com/nymtech/nym/issues/3026
-=======
-## [v1.1.5] (2023-04-04)
+## [v1.1.6] (2023-04-04)
 - change in-contract signatures to include nonces and to sign entire payloads for family-related operations ([#3125])
 - change in-contract signatures to include nonces and to sign entire payloads for node bonding (will require wallet changes) ([#3067])
 - removed migration code from mixnet and vesting contracts ([#3207])
@@ -17,7 +10,12 @@
 [#3125]: https://github.com/nymtech/nym/issues/3125
 [#3067]: https://github.com/nymtech/nym/issues/3067
 [#3207]: https://github.com/nymtech/nym/pull/3207
->>>>>>> 9d0bc8ab
+
+## [v1.1.5] (2023-03-21)
+
+- Fix contracts and nym-api audit findings ([#3026])
+
+[#3026]: https://github.com/nymtech/nym/issues/3026
 
 ## [v1.1.4] (2023-02-21)
 
