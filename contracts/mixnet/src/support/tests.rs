#[cfg(test)]
pub mod helpers {
    use super::*;
<<<<<<< HEAD
    use crate::contract::query;
    use crate::contract::DENOM;
    use crate::contract::{init, INITIAL_MIXNODE_BOND};
    use crate::msg::InitMsg;
=======
    use crate::contract::instantiate;
    use crate::contract::query;
    use crate::contract::DENOM;
    use crate::msg::InstantiateMsg;
>>>>>>> 27e704ab
    use crate::msg::QueryMsg;
    use crate::transactions::{try_add_gateway, try_add_mixnode};
    use cosmwasm_std::coins;
    use cosmwasm_std::from_binary;
    use cosmwasm_std::testing::mock_dependencies;
    use cosmwasm_std::testing::mock_env;
    use cosmwasm_std::testing::mock_info;
    use cosmwasm_std::testing::MockApi;
    use cosmwasm_std::testing::MockQuerier;
    use cosmwasm_std::testing::MockStorage;
    use cosmwasm_std::Addr;
    use cosmwasm_std::Coin;
    use cosmwasm_std::OwnedDeps;
    use cosmwasm_std::{Empty, MemoryStorage};
    use mixnet_contract::{
        Gateway, GatewayBond, MixNode, MixNodeBond, PagedGatewayResponse, PagedResponse,
    };

    pub fn add_mixnode(
        sender: &str,
        stake: Vec<Coin>,
        deps: &mut OwnedDeps<MockStorage, MockApi, MockQuerier>,
    ) -> String {
        let info = mock_info(sender, &stake);
        let key = format!("{}mixnode", sender);
        try_add_mixnode(
            deps.as_mut(),
            info,
            MixNode {
                identity_key: key.clone(),
                ..helpers::mix_node_fixture()
            },
        )
        .unwrap();
        key
    }

    pub fn get_mix_nodes(
        deps: &mut OwnedDeps<MockStorage, MockApi, MockQuerier>,
    ) -> Vec<MixNodeBond> {
        let result = query(
            deps.as_ref(),
            mock_env(),
            QueryMsg::GetMixNodes {
                start_after: None,
                limit: Option::from(2),
            },
        )
        .unwrap();

        let page: PagedResponse = from_binary(&result).unwrap();
        page.nodes
    }

    pub fn add_gateway(
        sender: &str,
        stake: Vec<Coin>,
        deps: &mut OwnedDeps<MockStorage, MockApi, MockQuerier>,
    ) -> String {
        let info = mock_info(sender, &stake);
        let key = format!("{}gateway", sender);
        try_add_gateway(
            deps.as_mut(),
            info,
            Gateway {
                identity_key: key.clone(),
                ..helpers::gateway_fixture()
            },
        )
        .unwrap();
        key
    }

    pub fn get_gateways(
        deps: &mut OwnedDeps<MockStorage, MockApi, MockQuerier>,
    ) -> Vec<GatewayBond> {
        let result = query(
            deps.as_ref(),
            mock_env(),
            QueryMsg::GetGateways {
                start_after: None,
                limit: None,
            },
        )
        .unwrap();

        let page: PagedGatewayResponse = from_binary(&result).unwrap();
        page.nodes
    }

    pub fn init_contract() -> OwnedDeps<MemoryStorage, MockApi, MockQuerier<Empty>> {
        let mut deps = mock_dependencies(&[]);
        let msg = InstantiateMsg {};
        let env = mock_env();
        let info = mock_info("creator", &[]);
        instantiate(deps.as_mut(), env.clone(), info, msg).unwrap();
        return deps;
    }

    pub fn mix_node_fixture() -> MixNode {
        MixNode::new(
            "mix.node.org".to_string(),
            1,
            "Sweden".to_string(),
            "sphinx".to_string(),
            "identity".to_string(),
            "0.10.0".to_string(),
        )
    }

    pub fn mixnode_bond_fixture() -> MixNodeBond {
        let mix_node = MixNode::new(
            "1.1.1.1".to_string(),
            1,
            "London".to_string(),
            "1234".to_string(),
            "aaaa".to_string(),
            "0.10.0".to_string(),
        );
        MixNodeBond::new(coins(50, DENOM), Addr::unchecked("foo"), mix_node)
    }

    pub fn gateway_fixture() -> Gateway {
        Gateway::new(
            "1.1.1.1:1234".to_string(),
            "ws://1.1.1.1:1235".to_string(),
            "Sweden".to_string(),
            "sphinx".to_string(),
            "identity".to_string(),
            "0.10.0".to_string(),
        )
    }

    pub fn gateway_bond_fixture() -> GatewayBond {
        let gateway = Gateway::new(
            "1.1.1.1:1234".to_string(),
            "ws://1.1.1.1:1235".to_string(),
            "London".to_string(),
            "sphinx".to_string(),
            "identity".to_string(),
            "0.10.0".to_string(),
        );
        GatewayBond::new(coins(50, DENOM), Addr::unchecked("foo"), gateway)
    }

    pub fn query_contract_balance(
        address: Addr,
        deps: OwnedDeps<MockStorage, MockApi, MockQuerier>,
    ) -> Vec<Coin> {
        let querier = deps.as_ref().querier;
        vec![querier.query_balance(address, DENOM).unwrap()]
    }

    pub fn good_mixnode_bond() -> Vec<Coin> {
        vec![Coin {
            denom: DENOM.to_string(),
            amount: INITIAL_MIXNODE_BOND,
        }]
    }

    pub fn good_gateway_bond() -> Vec<Coin> {
        vec![Coin {
            denom: DENOM.to_string(),
            amount: INITIAL_MIXNODE_BOND,
        }]
    }
}<|MERGE_RESOLUTION|>--- conflicted
+++ resolved
@@ -1,17 +1,10 @@
 #[cfg(test)]
 pub mod helpers {
     use super::*;
-<<<<<<< HEAD
-    use crate::contract::query;
-    use crate::contract::DENOM;
-    use crate::contract::{init, INITIAL_MIXNODE_BOND};
-    use crate::msg::InitMsg;
-=======
-    use crate::contract::instantiate;
+    use crate::contract::{instantiate, INITIAL_MIXNODE_BOND};
     use crate::contract::query;
     use crate::contract::DENOM;
     use crate::msg::InstantiateMsg;
->>>>>>> 27e704ab
     use crate::msg::QueryMsg;
     use crate::transactions::{try_add_gateway, try_add_mixnode};
     use cosmwasm_std::coins;
