--- conflicted
+++ resolved
@@ -71,7 +71,6 @@
 }
 
 pub fn try_advance_epoch(env: Env, storage: &mut dyn Storage) -> Result<Response, ContractError> {
-<<<<<<< HEAD
     // in theory, we could have just changed the state and relied on its reversal upon failed
     // execution, but better safe than sorry and do not modify the state at all unless we know
     // all checks have succeeded.
@@ -95,60 +94,6 @@
         epoch_start: current_epoch.start_unix_timestamp(),
         epoch_end: current_epoch.end_unix_timestamp(),
     })
-}
-
-pub fn try_advance_epoch(env: Env, storage: &mut dyn Storage) -> Result<Response, ContractError> {
-    // in theory, we could have just changed the state and relied on its reversal upon failed
-    // execution, but better safe than sorry and do not modify the state at all unless we know
-    // all checks have succeeded.
-    let current_epoch = storage::current_epoch(storage)?;
-    let next_epoch = current_epoch.next();
-
-    if next_epoch.start_unix_timestamp() > env.block.time.seconds() as i64 {
-        // the reason for this check is as follows:
-        // nobody, even trusted validators, should be able to continuously keep advancing epochs,
-        // because otherwise it would be possible for them to continuously keep rewarding nodes.
-        //
-        // Therefore, even if "trusted" validator, responsible for rewarding, is malicious,
-        // they can't send rewards more often than every `REWARDED_SET_REFRESH_BLOCKS`
-        // and changing this value requires going through governance and having agreement of
-        // the super-majority of the validators (by stake)
-        return Err(EpochNotInProgress {
-            current_block_time: env.block.time.seconds(),
-            epoch_start: next_epoch.start_unix_timestamp(),
-            epoch_end: next_epoch.end_unix_timestamp(),
-        });
-    }
-
-    storage::save_epoch(storage, &next_epoch)?;
-    storage::save_epoch_reward_params(next_epoch.id(), storage)?;
-
-    Ok(Response::new().add_event(new_advance_interval_event(next_epoch)))
-=======
-    // in theory, we could have just changed the state and relied on its reversal upon failed
-    // execution, but better safe than sorry and do not modify the state at all unless we know
-    // all checks have succeeded.
-    let current_epoch = if let Some(epoch) = storage::current_epoch(storage)? {
-        epoch
-    } else {
-        let epoch = init_epoch(storage, env)?;
-        return Ok(Response::new().add_event(new_advance_interval_event(epoch)));
-    };
-
-    if current_epoch.is_over(env.clone()) {
-        let next_epoch = current_epoch.next_on_chain(env);
-
-        storage::save_epoch(storage, &next_epoch)?;
-        storage::save_epoch_reward_params(next_epoch.id(), storage)?;
-
-        return Ok(Response::new().add_event(new_advance_interval_event(next_epoch)));
-    }
-    Err(EpochInProgress {
-        current_block_time: env.block.time.seconds(),
-        epoch_start: current_epoch.start_unix_timestamp(),
-        epoch_end: current_epoch.end_unix_timestamp(),
-    })
->>>>>>> f24d6e22
 }
 
 #[cfg(test)]
