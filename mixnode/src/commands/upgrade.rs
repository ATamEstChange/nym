--- conflicted
+++ resolved
@@ -264,47 +264,6 @@
 }
 
 fn minor_0_11_upgrade(
-<<<<<<< HEAD
-    config: Config,
-    _matches: &ArgMatches,
-    config_version: &Version,
-    package_version: &Version,
-) -> Result<Config, UpgradeError> {
-    let to_version = package_version;
-
-    print_start_upgrade(&config_version, &to_version);
-
-    println!(
-        "Setting validator REST endpoint to {:?}",
-        default_validator_rest_endpoints()
-    );
-
-    println!(
-        "Setting mixnet contract address to {}",
-        DEFAULT_MIXNET_CONTRACT_ADDRESS
-    );
-
-    let upgraded_config = config
-        .with_custom_version(to_version.to_string().as_ref())
-        .with_custom_validators(default_validator_rest_endpoints())
-        .with_custom_mixnet_contract(DEFAULT_MIXNET_CONTRACT_ADDRESS);
-
-    upgraded_config.save_to_file(None).map_err(|err| {
-        (
-            to_version.clone(),
-            format!("failed to overwrite config file! - {:?}", err),
-        )
-    })?;
-
-    print_successful_upgrade(config_version, to_version);
-
-    Ok(upgraded_config)
-}
-
-// TODO: to be renamed once the release version is decided (so presumably either 0.10.2 or 0.11.0)
-fn undetermined_version_upgrade(
-=======
->>>>>>> 1c335d31
     config: Config,
     _matches: &ArgMatches,
     config_version: &Version,
@@ -434,17 +393,7 @@
                         &config_version,
                         &Version::new(0, 10, 1),
                     ),
-<<<<<<< HEAD
-                    1 => minor_0_11_upgrade(
-                        config,
-                        matches,
-                        &config_version,
-                        &Version::new(0, 11, 0),
-                    ),
-                    _ => undetermined_version_upgrade(
-=======
                     _ => minor_0_11_upgrade(
->>>>>>> 1c335d31
                         config,
                         matches,
                         &config_version,
