--- conflicted
+++ resolved
@@ -1,27 +1,19 @@
 use crate::clients::directory::presence::Topology;
 use crate::clients::mix::MixClient;
-<<<<<<< HEAD
-=======
 use crate::clients::provider::ProviderClient;
->>>>>>> 5cde753e
+use crate::sockets::ws;
 use crate::utils;
 use crate::utils::topology::get_topology;
 use futures::channel::mpsc;
+use futures::future::join5;
 use futures::select;
 use futures::{SinkExt, StreamExt};
 use sphinx::route::{Destination, DestinationAddressBytes, NodeAddressBytes};
 use sphinx::SphinxPacket;
-<<<<<<< HEAD
-use std::time::Duration;
-use tokio::runtime::Runtime;
-use futures::future::join5;
-use crate::sockets::ws;
 use std::net::SocketAddr;
-=======
 use std::net::SocketAddrV4;
 use std::time::Duration;
 use tokio::runtime::Runtime;
->>>>>>> 5cde753e
 
 pub mod directory;
 pub mod mix;
@@ -29,11 +21,7 @@
 pub mod validator;
 
 // TODO: put that in config once it exists
-<<<<<<< HEAD
 const LOOP_COVER_AVERAGE_DELAY: f64 = 10.0;
-=======
-const LOOP_COVER_AVERAGE_DELAY: f64 = 1.0;
->>>>>>> 5cde753e
 // assume seconds
 const MESSAGE_SENDING_AVERAGE_DELAY: f64 = 10.0;
 // assume seconds;
@@ -97,28 +85,18 @@
     async fn start_loop_cover_traffic_stream(
         mut tx: mpsc::UnboundedSender<MixMessage>,
         our_info: Destination,
-<<<<<<< HEAD
         topology: Topology,
     ) {
-=======
-        topology: &Topology,
-    ) -> Result<(), Box<dyn std::error::Error>> {
->>>>>>> 5cde753e
         loop {
             println!("[LOOP COVER TRAFFIC STREAM] - next cover message!");
             let delay = utils::poisson::sample(LOOP_COVER_AVERAGE_DELAY);
             let delay_duration = Duration::from_secs_f64(delay);
             tokio::time::delay_for(delay_duration).await;
             let cover_message =
-<<<<<<< HEAD
                 utils::sphinx::loop_cover_message(our_info.address, our_info.identifier, &topology);
             tx.send(MixMessage(cover_message.0, cover_message.1))
-                .await.unwrap();
-=======
-                utils::sphinx::loop_cover_message(our_info.address, our_info.identifier, topology);
-            tx.send(MixMessage(cover_message.0, cover_message.1))
-                .await?;
->>>>>>> 5cde753e
+                .await
+                .unwrap();
         }
     }
 
@@ -126,13 +104,8 @@
         mut mix_tx: mpsc::UnboundedSender<MixMessage>,
         mut input_rx: mpsc::UnboundedReceiver<InputMessage>,
         our_info: Destination,
-<<<<<<< HEAD
         topology: Topology,
     ) {
-=======
-        topology: &Topology,
-    ) -> Result<(), Box<dyn std::error::Error>> {
->>>>>>> 5cde753e
         loop {
             println!("[OUT QUEUE] here I will be sending real traffic (or loop cover if nothing is available)");
             select! {
@@ -156,16 +129,9 @@
         }
     }
 
-<<<<<<< HEAD
-    // TODO: proper return type
-    async fn start_provider_polling() {
-=======
-    async fn start_provider_polling(
-        provider_address: SocketAddrV4,
-    ) -> Result<(), Box<dyn std::error::Error>> {
+    async fn start_provider_polling(provider_address: SocketAddrV4) {
         let provider_client = ProviderClient::new();
 
->>>>>>> 5cde753e
         loop {
             println!("[FETCH MSG] - Polling provider...");
             let delay_duration = Duration::from_secs_f64(FETCH_MESSAGES_DELAY);
@@ -177,20 +143,11 @@
         }
     }
 
-<<<<<<< HEAD
     pub fn start(self, socket_address: SocketAddr) -> Result<(), Box<dyn std::error::Error>> {
-=======
-    pub fn start(self) -> Result<(), Box<dyn std::error::Error>> {
->>>>>>> 5cde753e
         println!("starting nym client");
 
         let (mix_tx, mix_rx) = mpsc::unbounded();
         let mut rt = Runtime::new()?;
-<<<<<<< HEAD
-
-=======
-        rt.spawn(MixTrafficController::run(mix_rx));
->>>>>>> 5cde753e
         let topology = get_topology(self.is_local);
         let provider_address: SocketAddrV4 = topology
             .mix_provider_nodes
@@ -200,7 +157,6 @@
             .parse()
             .unwrap();
 
-<<<<<<< HEAD
         let mix_traffic_future = rt.spawn(MixTrafficController::run(mix_rx));
         let loop_cover_traffic_future = rt.spawn(NymClient::start_loop_cover_traffic_stream(
             mix_tx.clone(),
@@ -215,35 +171,24 @@
             topology.clone(),
         ));
 
-        let provider_polling_future = rt.spawn(NymClient::start_provider_polling());
+        let provider_polling_future = rt.spawn(NymClient::start_provider_polling(provider_address));
         let websocket_future = rt.spawn(ws::start_websocket(socket_address, self.input_tx));
 
         rt.block_on(async {
-            let future_results = join5(mix_traffic_future, loop_cover_traffic_future, out_queue_control_future, provider_polling_future, websocket_future).await;
-            assert!(
-                future_results.0.is_ok() && future_results.1.is_ok() && future_results.2.is_ok() && future_results.3.is_ok() && future_results.4.is_ok()
-=======
-        rt.block_on(async {
-            let future_results = futures::future::join3(
-                NymClient::start_loop_cover_traffic_stream(
-                    mix_tx.clone(),
-                    Destination::new(self.address, Default::default()),
-                    &topology.clone(),
-                ),
-                NymClient::control_out_queue(
-                    mix_tx,
-                    self.input_rx,
-                    Destination::new(self.address, Default::default()),
-                    &topology.clone(),
-                ),
-                NymClient::start_provider_polling(provider_address),
+            let future_results = join5(
+                mix_traffic_future,
+                loop_cover_traffic_future,
+                out_queue_control_future,
+                provider_polling_future,
+                websocket_future,
             )
             .await;
-
-            // start websocket handler here
             assert!(
-                future_results.0.is_ok() && future_results.1.is_ok() && future_results.2.is_ok()
->>>>>>> 5cde753e
+                future_results.0.is_ok()
+                    && future_results.1.is_ok()
+                    && future_results.2.is_ok()
+                    && future_results.3.is_ok()
+                    && future_results.4.is_ok()
             );
         });
 
